# Changelog
All notable changes to this project will be documented in this file.

The format is based on [Keep a Changelog](https://keepachangelog.com/en/1.0.0/)

## [Unreleased]

<<<<<<< HEAD
- Add TwoQubitExperimentNodeParameters class
=======
### Added
- New dependencies: lmfit, matplotlib, numpy, qm, quam-builder, qualibrate, scipy, xarray

### Changed
- Updated BatchableList.repr method to show batch configuration
- Updated analysis modules : extracted qiskit-experiment guess.py into package.

### Removed
- Removed qiskit-experiment dependency

## [0.2.0] - 2025-08-06
### Changed
- Transfer the `power_tools` to quam-builder to remove its dependency to qualibration-libs.
>>>>>>> 64dc0e00

## [0.1.0] - 2025-05-07
### Added
- First release for the Superconducting QUAlibration graph.

[Unreleased]: https://github.com/qua-platform/qualibration-libs/compare/v0.2.0...HEAD
[0.2.0]: https://github.com/qua-platform/qualibration-libs/releases/tag/v0.2.0
[0.1.0]: https://github.com/qua-platform/qualibration-libs/releases/tag/v0.1.0<|MERGE_RESOLUTION|>--- conflicted
+++ resolved
@@ -5,9 +5,7 @@
 
 ## [Unreleased]
 
-<<<<<<< HEAD
 - Add TwoQubitExperimentNodeParameters class
-=======
 ### Added
 - New dependencies: lmfit, matplotlib, numpy, qm, quam-builder, qualibrate, scipy, xarray
 
@@ -21,7 +19,6 @@
 ## [0.2.0] - 2025-08-06
 ### Changed
 - Transfer the `power_tools` to quam-builder to remove its dependency to qualibration-libs.
->>>>>>> 64dc0e00
 
 ## [0.1.0] - 2025-05-07
 ### Added
