--- conflicted
+++ resolved
@@ -260,12 +260,6 @@
         )
         return obj
 
-<<<<<<< HEAD
-    def _build(self, data: DataLike, **kwargs) -> None:
-        # Initialize color tracking per subplot
-        self._subplot_color_counters = {}
-        
-=======
     # ---------------------------------------------------------------------
     # Internal helpers
     # ---------------------------------------------------------------------
@@ -328,7 +322,6 @@
         Raises:
             TypeError: If data type is not supported
         """
->>>>>>> 814fb5ff
         if isinstance(data, xr.Dataset):
             return data
         if isinstance(data, xr.DataArray):
@@ -713,6 +706,9 @@
         else:
             panel_overlays = overlays
 
+        # Track overlay index per subplot for consistent color assignment
+        overlay_index = 0
+        
         for ov in panel_overlays:
             # Deduplicate legend entries across subplots by legendgroup
             group_label = getattr(ov, "name", None) or "overlay"
@@ -722,7 +718,24 @@
             # Assign a color if not overridden by style
             ov_style = dict(style_overrides)
             if "color" not in ov_style:
-                ov_style["color"] = self._next_color()
+                # Use a distinct color for overlays by using a different color scheme
+                # For small palettes, use darker/lighter variants or different colors
+                palette = _config.CURRENT_PALETTE or _config.CURRENT_THEME.colorway
+                
+                if len(palette) >= 4:
+                    # Large palette: skip data colors and use subsequent colors
+                    self.reset_color_index()
+                    for _ in range(2):  # Skip first 2 colors (data traces)
+                        self._next_color()
+                    ov_style["color"] = self._next_color()  # Use 3rd color
+                else:
+                    # Small palette: use distinct colors that won't conflict with data
+                    # Use colors from a different part of the palette or fallback colors
+                    overlay_colors = ["#2ca02c", "#ff7f0e", "#d62728", "#9467bd"]  # Green, Orange, Red, Purple
+                    ov_style["color"] = overlay_colors[overlay_index % len(overlay_colors)]
+            
+            # Increment overlay index for next overlay in this subplot
+            overlay_index += 1
             # Pass legend grouping to overlay implementation
             ov_style["legendgroup"] = group_label
             ov_style["showlegend"] = show_lgd
@@ -827,158 +840,14 @@
                 continue
 
             row, col = positions[name]
-<<<<<<< HEAD
-            if residuals:
-                row_main = (row - 1) * 2 + 1
-                row_resid = row_main + 1
-            else:
-                row_main = row
-                row_resid = None
-            sel = ds.sel({qubit_dim: name}) if qubit_dim in ds.dims else ds
-
-            if y is None:
-                x_vals = sel.coords[x].values if x in sel.coords else np.asarray(sel[x].values)
-                var = data_var or next(iter(sel.data_vars))
-                y_vals = np.asarray(sel[var].values)
-
-                if hue and hue in sel.dims:
-                    for hv in sel.coords[hue].values:
-                        y_h = np.asarray(sel[var].sel({hue: hv}).values)
-                        label = map_hue_value(hue, hv)
-                        # Apply styling to scatter trace
-                        scatter_kwargs = {
-                            "x": x_vals, 
-                            "y": y_h, 
-                            "name": label, 
-                            "mode": "markers",
-                            "marker": dict(size=_config.CURRENT_THEME.marker_size),
-                            "line": dict(width=_config.CURRENT_THEME.line_width)
-                        }
-                        # Apply style overrides if provided
-                        if "marker_size" in style_overrides:
-                            scatter_kwargs["marker"]["size"] = style_overrides["marker_size"]
-                        if "line_width" in style_overrides:
-                            scatter_kwargs["line"]["width"] = style_overrides["line_width"]
-                        if "color" in style_overrides:
-                            scatter_kwargs["marker"]["color"] = style_overrides["color"]
-                        else:
-                            # Assign consistent color per subplot
-                            color = self._get_next_color(row_main, col)
-                            scatter_kwargs["marker"]["color"] = color
-                        if "mode" in style_overrides:
-                            scatter_kwargs["mode"] = style_overrides["mode"]
-                        self._fig.add_trace(go.Scatter(**scatter_kwargs), row=row_main, col=col)
-                else:
-                    # Apply styling to scatter trace
-                    scatter_kwargs = {
-                        "x": x_vals, 
-                        "y": y_vals, 
-                        "name": name, 
-                        "mode": "markers",
-                        "marker": dict(size=_config.CURRENT_THEME.marker_size),
-                        "line": dict(width=_config.CURRENT_THEME.line_width)
-                    }
-                    # Apply style overrides if provided
-                    if "marker_size" in style_overrides:
-                        scatter_kwargs["marker"]["size"] = style_overrides["marker_size"]
-                    if "line_width" in style_overrides:
-                        scatter_kwargs["line"]["width"] = style_overrides["line_width"]
-                    if "color" in style_overrides:
-                        scatter_kwargs["marker"]["color"] = style_overrides["color"]
-                    else:
-                        # Assign consistent color per subplot
-                        color = self._get_next_color(row_main, col)
-                        scatter_kwargs["marker"]["color"] = color
-                    if "mode" in style_overrides:
-                        scatter_kwargs["mode"] = style_overrides["mode"]
-                    self._fig.add_trace(go.Scatter(**scatter_kwargs), row=row_main, col=col)
-
-                xlab = label_from_attrs(x, (sel.coords[x].attrs if x in sel.coords else {}))
-                ylab = label_from_attrs(var, sel[var].attrs if hasattr(sel[var], "attrs") else {})
-                self._fig.update_xaxes(title_text=xlab, row=row_main, col=col)
-                self._fig.update_yaxes(title_text=ylab, row=row_main, col=col)
-
-                if x2 and x2 in sel.coords:
-                    xv2 = np.asarray(sel.coords[x2].values)
-                    tickvals, ticktext = compute_secondary_ticks(x_vals, xv2)
-                    idx = (row_main - 1) * n_cols + col
-                    if idx == 1 and tickvals and ticktext:
-                        self._fig.update_layout(
-                            xaxis2={"overlaying": "x", "side": "top", "tickvals": tickvals, "ticktext": ticktext})
-=======
             row_main, row_resid = self._get_row_indices(row, params.residuals)
             sel = (
                 ds.sel({params.qubit_dim: name}) if params.qubit_dim in ds.dims else ds
             )
->>>>>>> 814fb5ff
 
             # Initialize fit data tracking
             fit_data = None
             fit_x_vals = None
-<<<<<<< HEAD
-            
-            if overlays:
-                panel_overlays: Sequence[Overlay]
-                if callable(overlays):
-                    panel_overlays = overlays(name, sel)
-                elif isinstance(overlays, dict):
-                    panel_overlays = overlays.get(name, [])
-                else:
-                    panel_overlays = overlays
-                for ov in panel_overlays:
-                    # Pass x values for fit overlays
-                    x_vals_for_overlay = x_vals if 'x_vals' in locals() else None
-                    
-                    # Add color to style overrides for consistent coloring
-                    overlay_style = style_overrides.copy()
-                    if "color" not in overlay_style:
-                        overlay_style["color"] = self._get_next_color(row_main, col)
-                    
-                    ov.add_to(self._fig, row=row_main, col=col, theme=_config.CURRENT_THEME, x=x_vals_for_overlay, **overlay_style)
-                    
-                    # Check if this overlay provides fit data for residuals
-                    if hasattr(ov, 'y_fit') and ov.y_fit is not None:
-                        fit_data = ov.y_fit
-                        fit_x_vals = x_vals_for_overlay if x_vals_for_overlay is not None else x_vals
-
-            if residuals and row_resid is not None:
-                # Add zero reference line
-                self._fig.add_shape(type="line", x0=0, x1=1, y0=0, y1=0, xref="paper", yref="y", line={"dash": "dot"},
-                                    row=row_resid, col=col)
-                self._fig.update_yaxes(title_text="Residuals", row=row_resid, col=col)
-                
-                # Plot residuals if we have fit data
-                if fit_data is not None and 'y_vals' in locals():
-                    residual_vals = y_vals - fit_data
-                    # Plot residuals as scatter points
-                    residual_kwargs = {
-                        "x": fit_x_vals if fit_x_vals is not None else x_vals,
-                        "y": residual_vals,
-                        "name": f"{name} residuals",
-                        "mode": "markers",
-                        "marker": dict(size=_config.CURRENT_THEME.marker_size),
-                        "line": dict(width=_config.CURRENT_THEME.line_width)
-                    }
-                    # Apply style overrides if provided
-                    if "marker_size" in style_overrides:
-                        residual_kwargs["marker"]["size"] = style_overrides["marker_size"]
-                    if "line_width" in style_overrides:
-                        residual_kwargs["line"]["width"] = style_overrides["line_width"]
-                    if "color" in style_overrides:
-                        residual_kwargs["marker"]["color"] = style_overrides["color"]
-                    else:
-                        # Assign consistent color per subplot
-                        color = self._get_next_color(row_resid, col)
-                        residual_kwargs["marker"]["color"] = color
-                    if "mode" in style_overrides:
-                        residual_kwargs["mode"] = style_overrides["mode"]
-                    
-                    self._fig.add_trace(go.Scatter(**residual_kwargs), row=row_resid, col=col)
-                    
-                    # Update x-axis label for residuals (should match main plot)
-                    if 'xlab' in locals():
-                        self._fig.update_xaxes(title_text=xlab, row=row_resid, col=col)
-=======
             x_vals = None
             y_vals = None
             xlab = None
@@ -1040,7 +909,6 @@
                     col,
                     params.style_overrides,
                 )
->>>>>>> 814fb5ff
 
         _config.apply_theme_to_layout(self._fig.layout)
         if _config.CURRENT_PALETTE:
@@ -1073,24 +941,6 @@
             self._fig.update_layout(title=title_config)
 
         if _config.CURRENT_RC.values.get("showlegend") is not None:
-<<<<<<< HEAD
-            self._fig.update_layout(showlegend=bool(_config.CURRENT_RC.values["showlegend"]))
-
-    def _get_next_color(self, row: int, col: int) -> str:
-        """Get the next color in the sequence for the given subplot."""
-        subplot_key = f"{row},{col}"
-        palette = list(_config.CURRENT_PALETTE) if _config.CURRENT_PALETTE else list(_config.CURRENT_THEME.colorway)
-        
-        if subplot_key not in self._subplot_color_counters:
-            self._subplot_color_counters[subplot_key] = 0
-        
-        color_idx = self._subplot_color_counters[subplot_key] % len(palette)
-        color = palette[color_idx]
-        self._subplot_color_counters[subplot_key] += 1
-        
-        return color
-=======
             self._fig.update_layout(
                 showlegend=bool(_config.CURRENT_RC.values["showlegend"])
-            )
->>>>>>> 814fb5ff
+            )