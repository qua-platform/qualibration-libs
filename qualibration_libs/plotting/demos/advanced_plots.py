"""
Advanced plotting demos using real test data.

This script demonstrates advanced plotting capabilities including
multi-dimensional data, complex overlays, and publication-ready figures.
"""
import os
import sys
import numpy as np
import xarray as xr
from pathlib import Path

# Add the parent directory to the path to import qualibration_libs
sys.path.insert(0, str(Path(__file__).parent.parent.parent.parent))

import qualibration_libs.plotting as qplot
from qualibration_libs.plotting.overlays import RefLine, LineOverlay, FitOverlay, ScatterOverlay, TextBoxOverlay
from qualibration_libs.plotting import QubitGrid


def load_test_data():
    """Load all available test data files."""
    data_dir = Path(__file__).parent.parent / "test_data"
    data_files = {}
    
    for filename in ['ds_raw.h5', 'ds_fit.h5', 'ds_raw_2.h5', 'ds_fit_2.h5', 'ds_raw_3.h5', 'ds_fit_3.h5']:
        filepath = data_dir / filename
        if filepath.exists():
            try:
                data_files[filename] = xr.open_dataset(filepath)
                print(f"[OK] Loaded {filename}")
            except Exception as e:
<<<<<<< HEAD
                print(f"[FAIL] Failed to load {filename}: {e}")
=======
                print(f"[ERROR] Failed to load {filename}: {e}")
>>>>>>> 3e98015a
    
    return data_files


def demo_flux_tuning_analysis(data_files):
    """Demo: Flux tuning analysis with 3D data."""
    print("\n" + "="*60)
    print("ADVANCED DEMO 1: Flux Tuning Analysis")
    print("="*60)
    
    if 'ds_raw_2.h5' not in data_files:
        print("No flux tuning data available for this demo")
        return
    
    ds = data_files['ds_raw_2.h5']
    print(f"Data shape: {dict(ds.dims)}")
    print(f"Flux bias range: {ds.coords['flux_bias'].min().values:.2f} to {ds.coords['flux_bias'].max().values:.2f}")
    
    # Create a comprehensive flux tuning plot
    print("\nCreating comprehensive flux tuning analysis...")
    
    # Select a single qubit for detailed analysis
    qubit_idx = 0
    ds_qubit = ds.isel(qubit=qubit_idx)
    qubit_name = ds.coords['qubit'].values[qubit_idx]
    
    # 2D heatmap of IQ magnitude
    fig = qplot.QualibrationFigure.plot(
        ds_qubit,
        x='detuning',
        y='flux_bias',
        data_var='IQ_abs',
        title=f"Flux Tuning Map: IQ Magnitude - {qubit_name}"
    )
    fig.figure.show()
    
    # 2D heatmap of phase
    fig = qplot.QualibrationFigure.plot(
        ds_qubit,
        x='detuning',
        y='flux_bias',
        data_var='phase',
        title=f"Flux Tuning Map: Phase - {qubit_name}"
    )
    fig.figure.show()
    
    # 1D slices at different flux bias points
    flux_points = [0, 0.1, 0.2, 0.3, 0.4]
    print(f"\nCreating 1D slices at flux bias points: {flux_points}")
    
    for flux_val in flux_points:
        # Find closest flux bias index
        flux_idx = np.argmin(np.abs(ds.coords['flux_bias'].values - flux_val))
        actual_flux = ds.coords['flux_bias'].values[flux_idx]
        
        fig = qplot.QualibrationFigure.plot(
            ds_qubit.isel(flux_bias=flux_idx),
            x='detuning',
            data_var='IQ_abs',
            title=f"IQ Magnitude at Flux Bias = {actual_flux:.2f} - {qubit_name}"
        )
        fig.figure.show()


def demo_power_optimization(data_files):
    """Demo: Power optimization analysis."""
    print("\n" + "="*60)
    print("ADVANCED DEMO 2: Power Optimization Analysis")
    print("="*60)
    
    if 'ds_raw_3.h5' not in data_files:
        print("No power sweep data available for this demo")
        return
    
    ds = data_files['ds_raw_3.h5']
    print(f"Data shape: {dict(ds.dims)}")
    print(f"Power range: {ds.coords['power'].min().values:.1f} to {ds.coords['power'].max().values:.1f} dBm")
    
    # 2D power optimization heatmap
    print("\nCreating power optimization heatmap...")
    fig = qplot.QualibrationFigure.plot(
        ds.isel(qubit=0),
        x='detuning',
        y='power',
        data_var='IQ_abs',
        title="Power Optimization: IQ Magnitude vs Detuning and Power"
    )
    fig.figure.show()
    
    # Analyze optimal power for each qubit
    if 'optimal_power' in ds.coords:
        print("\nAnalyzing optimal power for each qubit...")
        optimal_powers = ds.coords['optimal_power'].values
        
        for i, (qubit, optimal_power) in enumerate(zip(ds.coords['qubit'].values, optimal_powers)):
            if not np.isnan(optimal_power):
                print(f"{qubit}: Optimal power = {optimal_power:.1f} dBm")
                
                # Find closest power index
                power_idx = np.argmin(np.abs(ds.coords['power'].values - optimal_power))
                
                # Plot at optimal power
                fig = qplot.QualibrationFigure.plot(
                    ds.isel(qubit=i, power=power_idx),
                    x='detuning',
                    data_var='IQ_abs',
                    title=f"Optimal Power Response - {qubit} ({optimal_power:.1f} dBm)"
                )
                fig.figure.show()
    
    # Power sweep analysis - plot response vs power at zero detuning
    zero_detuning_idx = len(ds.coords['detuning']) // 2  # Middle detuning point
    
    print("\nCreating power sweep analysis...")
    for i, qubit in enumerate(ds.coords['qubit'].values):
        # Extract power sweep data
        power_sweep_data = ds.isel(qubit=i, detuning=zero_detuning_idx)
        
        fig = qplot.QualibrationFigure.plot(
            power_sweep_data,
            x='power',
            data_var='IQ_abs',
            title=f"Power Sweep at Zero Detuning - {qubit}"
        )
        fig.figure.show()


def demo_fit_quality_analysis(data_files):
    """Demo: Fit quality analysis and comparison."""
    print("\n" + "="*60)
    print("ADVANCED DEMO 3: Fit Quality Analysis")
    print("="*60)
    
    if 'ds_fit.h5' not in data_files or 'ds_raw.h5' not in data_files:
        print("No fit data available for this demo")
        return
    
    ds_raw = data_files['ds_raw.h5']
    ds_fit = data_files['ds_fit.h5']
    
    print("Creating fit quality analysis...")
    
    # Compare raw data with fit results
    for i, qubit in enumerate(ds_raw.coords['qubit'].values):
        if i >= len(ds_fit.coords['qubit']):
            break
            
        # Check if fit was successful
        if ds_fit.coords['success'].values[i]:
            print(f"\nAnalyzing fit quality for {qubit}...")
            
            # Raw data
            raw_data = ds_raw.isel(qubit=i)
            
            # Create fit overlay
            detuning = ds_raw.coords['detuning'].values
            baseline = ds_fit['base_line'].isel(qubit=i).values
            
            # Create overlays for fit analysis
            overlays = [
                LineOverlay(
                    x=detuning,
                    y=baseline,
                    name="Baseline Fit",
                    dash="dash"
                ),
                RefLine(x=0, name="Zero Detuning")
            ]
            
            # Add fit parameters as text
            if 'amplitude' in ds_fit.data_vars:
                amplitude = ds_fit['amplitude'].isel(qubit=i).values
                width = ds_fit['width'].isel(qubit=i).values
                position = ds_fit['position'].isel(qubit=i).values
                
                param_text = f"Amplitude: {amplitude:.3f}\nWidth: {width:.0f} Hz\nPosition: {position:.0f} Hz"
                text_overlay = TextBoxOverlay(
                    text=param_text,
                    anchor="top left"
                )
                overlays.append(text_overlay)
            
            fig = qplot.QualibrationFigure.plot(
                raw_data,
                x='detuning',
                data_var='IQ_abs',
                overlays=overlays,
                residuals=True,
                title=f"Fit Quality Analysis - {qubit}"
            )
            fig.figure.show()
    
    # Fit parameter comparison across qubits
    print("\nCreating fit parameter comparison...")
    
    # Amplitude comparison
    fig = qplot.QualibrationFigure.plot(
        ds_fit,
        x='qubit',
        data_var='amplitude',
        title="Fit Amplitude Comparison Across Qubits"
    )
    fig.figure.show()
    
    # Width comparison
    fig = qplot.QualibrationFigure.plot(
        ds_fit,
        x='qubit',
        data_var='width',
        title="Fit Width Comparison Across Qubits"
    )
    fig.figure.show()


def demo_multi_qubit_comparison(data_files):
    """Demo: Multi-qubit comparison and analysis."""
    print("\n" + "="*60)
    print("ADVANCED DEMO 4: Multi-Qubit Comparison")
    print("="*60)
    
    if 'ds_raw.h5' not in data_files:
        print("No multi-qubit data available for this demo")
        return
    
    ds = data_files['ds_raw.h5']
    print(f"Available qubits: {list(ds.coords['qubit'].values)}")
    
    # Create custom grid layouts for different qubit arrangements
    print("\nCreating custom grid layouts...")
    
    # 2x4 grid for 8 qubits
    qubit_coords_2x4 = {}
    for i, qubit in enumerate(ds.coords['qubit'].values):
        row = i // 4
        col = i % 4
        qubit_coords_2x4[qubit] = (row, col)
    
    grid_2x4 = QubitGrid(qubit_coords_2x4, shape=(2, 4))
    
    fig = qplot.QualibrationFigure.plot(
        ds,
        x='detuning',
        data_var='IQ_abs',
        grid=grid_2x4,
        title="Multi-Qubit IQ Magnitude - 2x4 Grid"
    )
    fig.figure.show()
    
    # 4x2 grid
    qubit_coords_4x2 = {}
    for i, qubit in enumerate(ds.coords['qubit'].values):
        row = i // 2
        col = i % 2
        qubit_coords_4x2[qubit] = (row, col)
    
    grid_4x2 = QubitGrid(qubit_coords_4x2, shape=(4, 2))
    
    fig = qplot.QualibrationFigure.plot(
        ds,
        x='detuning',
        data_var='IQ_abs',
        grid=grid_4x2,
        title="Multi-Qubit IQ Magnitude - 4x2 Grid"
    )
    fig.figure.show()
    
    # Per-qubit overlays with different reference lines
    print("\nCreating per-qubit overlays...")
    
    def create_qubit_overlays(qubit_name, qubit_data):
        """Create qubit-specific overlays."""
        overlays = []
        
        # Add qubit-specific reference line
        if 'qC' in qubit_name:
            overlays.append(RefLine(x=0, name="C-Qubit Zero"))
        elif 'qD' in qubit_name:
            overlays.append(RefLine(x=1e6, name="D-Qubit Offset"))
        
        # Add qubit-specific text annotation
        overlays.append(TextBoxOverlay(
            text=f"Qubit: {qubit_name}",
            anchor="top right"
        ))
        
        return overlays
    
    fig = qplot.QualibrationFigure.plot(
        ds,
        x='detuning',
        data_var='IQ_abs',
        overlays=create_qubit_overlays,
        title="Multi-Qubit with Per-Qubit Overlays"
    )
    fig.figure.show()


def demo_publication_ready_plots(data_files):
    """Demo: Publication-ready plots with advanced styling."""
    print("\n" + "="*60)
    print("ADVANCED DEMO 5: Publication-Ready Plots")
    print("="*60)
    
    if 'ds_raw.h5' not in data_files:
        print("No data available for this demo")
        return
    
    ds = data_files['ds_raw.h5']
    
    # Create publication-ready theme
    print("\nCreating publication-ready plots...")
    
    from qualibration_libs.plotting.config import PlotTheme
    pub_theme = PlotTheme(
        font_size=16,
        title_size=20,
        tick_label_size=14,
        marker_size=8,
        line_width=3,
        show_grid=True,
        grid_opacity=0.3,
        figure_bg="white",
        paper_bg="white"
    )
    
    # Set publication theme
    qplot.set_theme(theme=pub_theme, palette="deep")
    
    # Create high-quality multi-qubit plot
    fig = qplot.QualibrationFigure.plot(
        ds,
        x='detuning',
        data_var='IQ_abs',
        title="Quantum Device Calibration: IQ Magnitude vs Detuning",
        residuals=True
    )
    fig.figure.show()
    
    # Create detailed single-qubit analysis
    qubit_idx = 0
    qubit_name = ds.coords['qubit'].values[qubit_idx]
    
    # Add comprehensive overlays
    detuning = ds.coords['detuning'].values
    
    # Create Gaussian fit overlay
    center = 0.5e6
    width = 1e6
    gaussian_fit = np.exp(-((detuning - center) / width)**2) * 0.1
    
    overlays = [
        LineOverlay(
            x=detuning,
            y=gaussian_fit,
            name="Gaussian Fit",
            dash="dash"
        ),
        RefLine(x=0, name="Zero Detuning"),
        RefLine(x=center, name="Fit Center"),
        TextBoxOverlay(
            text=f"Center: {center:.0f} Hz\nWidth: {width:.0f} Hz",
            anchor="top left"
        )
    ]
    
    fig = qplot.QualibrationFigure.plot(
        ds.isel(qubit=qubit_idx),
        x='detuning',
        data_var='IQ_abs',
        overlays=overlays,
        residuals=True,
        title=f"Detailed Analysis: {qubit_name}"
    )
    fig.figure.show()
    
    # Create comparison plot with multiple data variables
    print("\nCreating multi-variable comparison...")
    
    # Plot both I and Q components
    fig = qplot.QualibrationFigure.plot(
        ds.isel(qubit=qubit_idx),
        x='detuning',
        data_var='I',
        title=f"I Component - {qubit_name}"
    )
    fig.figure.show()
    
    fig = qplot.QualibrationFigure.plot(
        ds.isel(qubit=qubit_idx),
        x='detuning',
        data_var='Q',
        title=f"Q Component - {qubit_name}"
    )
    fig.figure.show()
    
    # Reset theme
    qplot.set_theme(theme=PlotTheme())


def demo_flux_tuning_fit_analysis(data_files):
    """Demo: Flux tuning fit analysis."""
    print("\n" + "="*60)
    print("ADVANCED DEMO 6: Flux Tuning Fit Analysis")
    print("="*60)
    
    if 'ds_fit_2.h5' not in data_files:
        print("No flux tuning fit data available for this demo")
        return
    
    ds = data_files['ds_fit_2.h5']
    print(f"Flux tuning fit data shape: {dict(ds.dims)}")
    print(f"Available qubits: {list(ds.coords['qubit'].values)}")
    
    # Plot peak frequency vs flux bias
    print("\nCreating peak frequency vs flux bias plots...")
    
    for i, qubit in enumerate(ds.coords['qubit'].values):
        fig = qplot.QualibrationFigure.plot(
            ds.isel(qubit=i),
            x='flux_bias',
            data_var='peak_freq',
            title=f"Peak Frequency vs Flux Bias - {qubit}"
        )
        fig.figure.show()
    
    # Plot fit results
    print("\nCreating fit results analysis...")
    
    # Create a dataset with fit results as data variables
    fit_results_ds = xr.Dataset({
        'a': (['qubit'], ds['fit_results'].isel(fit_vals=0).values),
        'f': (['qubit'], ds['fit_results'].isel(fit_vals=1).values),
        'phi': (['qubit'], ds['fit_results'].isel(fit_vals=2).values),
        'offset': (['qubit'], ds['fit_results'].isel(fit_vals=3).values)
    }, coords={'qubit': ds.coords['qubit']})
    
    for param in ['a', 'f', 'phi', 'offset']:
        fig = qplot.QualibrationFigure.plot(
            fit_results_ds,
            x='qubit',
            data_var=param,
            title=f"Fit Parameter {param} vs Qubit"
        )
        fig.figure.show()


def main():
    """Run all advanced demos."""
    print("Qualibration Plotting Module - Advanced Demos")
    print("=" * 60)
    
    # Load test data
    print("Loading test data...")
    data_files = load_test_data()
    
    if not data_files:
        print("No test data files found!")
        return
    
    print(f"Loaded {len(data_files)} data files")
    
    # Run advanced demos
    try:
        demo_flux_tuning_analysis(data_files)
        demo_power_optimization(data_files)
        demo_fit_quality_analysis(data_files)
        demo_multi_qubit_comparison(data_files)
        demo_publication_ready_plots(data_files)
        demo_flux_tuning_fit_analysis(data_files)
        
        print("\n" + "="*60)
        print("All advanced demos completed successfully!")
        print("="*60)
        
    except Exception as e:
        print(f"\nDemo failed with error: {e}")
        import traceback
        traceback.print_exc()


if __name__ == "__main__":
    main()<|MERGE_RESOLUTION|>--- conflicted
+++ resolved
@@ -30,11 +30,7 @@
                 data_files[filename] = xr.open_dataset(filepath)
                 print(f"[OK] Loaded {filename}")
             except Exception as e:
-<<<<<<< HEAD
-                print(f"[FAIL] Failed to load {filename}: {e}")
-=======
                 print(f"[ERROR] Failed to load {filename}: {e}")
->>>>>>> 3e98015a
     
     return data_files
 
