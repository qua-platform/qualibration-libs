from __future__ import annotations

from dataclasses import dataclass
from typing import Any, Callable, Mapping

import numpy as np
import plotly.graph_objects as go

from .config import PlotTheme


class Overlay:
    """Base class for plot overlays in the qualibrate plotting system.

    Overlays are additional visual elements (lines, markers, annotations) that can be
    added on top of the main data plot. They are commonly used to display fit curves,
    reference lines, theoretical predictions, or key measurement points.

    This is an abstract base class that defines the interface for all overlay types.
    Subclasses must implement the `add_to()` method to define how they are rendered
    on a Plotly figure.

    Usage in QualibrationFigure.plot
    ---------------------------------
    Overlays are passed to `QualibrationFigure.plot()` via the `overlays` parameter,
    which accepts three formats:

    1. **Sequence of overlays** - Same overlays applied to all qubits:

        >>> overlays = [
        ...     RefLine(x=5.0, name="Target"),
        ...     RefLine(y=0.5, name="Threshold")
        ... ]
        >>> fig = QualibrationFigure.plot(dataset, x='freq', overlays=overlays)

    2. **Dictionary of overlays** - Qubit-specific overlays:

        >>> overlays = {
        ...     'q0': [RefLine(x=5.0), RefLine(y=0.5)],
        ...     'q1': [RefLine(x=5.2), RefLine(y=0.6)]
        ... }
        >>> fig = QualibrationFigure.plot(dataset, x='freq', overlays=overlays)

    3. **Callable (most common)** - Function that generates overlays per qubit:

        >>> def create_overlays(qubit_name, qubit_data):
        ...     # Extract fit parameters specific to this qubit
        ...     fit_params = extract_fit_parameters(qubit_name)
        ...
        ...     # Generate fitted curve
        ...     fitted_curve = calculate_fit_curve(**fit_params)
        ...
        ...     return [
        ...         FitOverlay(y_fit=fitted_curve, name="Fit"),
        ...         RefLine(x=fit_params['optimal_x'], name="Optimal")
        ...     ]
        >>>
        >>> fig = QualibrationFigure.plot(
        ...     dataset,
        ...     x='frequency',
        ...     data_var='response',
        ...     overlays=create_overlays
        ... )

    The callable approach is most flexible as it allows accessing qubit-specific data
    and fit results to dynamically generate appropriate overlays for each subplot.

    Implementing Custom Overlays
    -----------------------------
    To create a custom overlay type, subclass Overlay and implement `add_to()`:

        >>> from dataclasses import dataclass
        >>> @dataclass
        ... class CustomOverlay(Overlay):
        ...     value: float
        ...     color: str = "blue"
        ...
        ...     def add_to(self, fig, *, row, col, theme, **style):
        ...         # Add your custom visualization to fig at (row, col)
        ...         fig.add_hline(y=self.value, row=row, col=col,
        ...                       line=dict(color=self.color))

    Notes
    -----
    - The `add_to()` method is called by QualibrationFigure for each subplot
    - Overlays receive the figure, subplot position (row, col), and theme settings
    - Style overrides from the main plot can be accessed via `**style`
    - Multiple overlays can be combined in a list for complex visualizations

    See Also
    --------
    FitOverlay : Overlay for fitted curves with residual support
    RefLine : Overlay for reference lines (vertical or horizontal)
    LineOverlay : Overlay for arbitrary line plots
    ScatterOverlay : Overlay for scatter points
    QualibrationFigure.plot : Main plotting function that uses overlays
    """

    def add_to(self, fig, *, row: int, col: int, theme, **style):
        raise NotImplementedError


@dataclass
class LineOverlay(Overlay):
    """Add line overlays to plots for arbitrary curves or trajectories.

    LineOverlay draws a continuous line through specified (x, y) points. Unlike
    FitOverlay which is specifically designed for fitted curves with residual support,
    LineOverlay is a general-purpose tool for adding any line-based visualization to
    plots (e.g., theoretical curves, trajectories, boundaries, manually defined paths).

    The line is drawn with mode="lines" (no markers) and can be styled with various
    dash patterns and widths.

    Attributes:
        x (np.ndarray): Array of x-coordinates for the line points.
        y (np.ndarray): Array of y-coordinates for the line points. Must have the
            same length as x.
        name (str | None): Name for the line in the legend. If None, the line will
            not appear in the legend.
        dash (str | None): Line dash style. Options include "solid", "dot", "dash",
            "longdash", "dashdot", "longdashdot". Default is "dash". If None, uses
            Plotly's default.
        width (float | None): Line width in pixels. If None, uses theme.line_width.
        show_legend (bool): Whether to show this line in the legend. Default is True.
            Set to False to hide from legend even if name is provided.

    Examples:
        Basic line overlay:

        >>> # Add a theoretical curve to the plot
        >>> x_theory = np.linspace(0, 10, 100)
        >>> y_theory = calculate_theoretical_response(x_theory)
        >>> LineOverlay(x=x_theory, y=y_theory, name="Theory")

        Custom styling:

        >>> # Add a boundary line with custom appearance
        >>> x_boundary = np.array([0, 5, 10])
        >>> y_boundary = np.array([1.0, 1.5, 1.0])
        >>> LineOverlay(
        ...     x=x_boundary,
        ...     y=y_boundary,
        ...     name="Boundary",
        ...     dash="solid",
        ...     width=2.0
        ... )

        Usage in QualibrationFigure.plot:

        >>> def create_overlays(qubit_name, qubit_data):
        ...     # Generate theoretical prediction
        ...     x_vals = qubit_data['frequency'].values
        ...     y_theory = calculate_theoretical_curve(x_vals)
        ...
        ...     return [
        ...         LineOverlay(
        ...             x=x_vals,
        ...             y=y_theory,
        ...             name="Theory",
        ...             dash="dashdot",
        ...             width=1.5
        ...         )
        ...     ]
        >>>
        >>> fig = QualibrationFigure.plot(
        ...     dataset,
        ...     x='frequency',
        ...     data_var='response',
        ...     overlays=create_overlays
        ... )

    Notes:
        - Lines are drawn with mode="lines" (no markers on points)
        - Additional line styling can be passed via the `**style` parameter in
          `add_to()` using a "line" dict (e.g., {"line": {"color": "red"}})
        - Style overrides take precedence over class attributes
        - For fitted curves that should contribute to residual calculations, use
          FitOverlay instead
        - For simple straight reference lines spanning the plot, use RefLine instead

    See Also:
        FitOverlay : For fitted curve overlays with residual support
        RefLine : For reference lines spanning the plot
        ScatterOverlay : For scatter point overlays
    """

    x: np.ndarray
    y: np.ndarray
    name: str | None = None
    dash: str | None = "dash"
    width: float | None = None
    show_legend: bool = True

    def add_to(self, fig: go.Figure, *, row: int, col: int, theme, **style):
<<<<<<< HEAD
        line_style = {"dash": self.dash, "width": self.width or theme.line_width, **style.get("line", {})}
        if "color" in style:
            line_style["color"] = style["color"]
            
=======
        line_cfg = {
            "dash": self.dash,
            "width": self.width or theme.line_width,
            **style.get("line", {}),
        }
        # Allow a direct color override via style or class-level line dict
        if "color" in style:
            line_cfg["color"] = style["color"]

>>>>>>> 814fb5ff
        fig.add_trace(
            go.Scatter(
                x=self.x,
                y=self.y,
                name=self.name,
                mode="lines",
<<<<<<< HEAD
                line=line_style,
                showlegend=self.show_legend,
=======
                line=line_cfg,
                legendgroup=style.get("legendgroup"),
                showlegend=style.get("showlegend", self.show_legend),
>>>>>>> 814fb5ff
            ),
            row=row,
            col=col,
        )


@dataclass
class RefLine(Overlay):
    """Reference line overlay for vertical and/or horizontal lines.

    Overview:
    - Axis-aware lines via Plotly `add_vline` / `add_hline` that span the
      subplot's axis limits. Lines respect zoom/autorange and explicit axis ranges.
    - Useful for marking thresholds, target values, crosshairs, or baseline levels.

    Attributes:
    - x (float | None): X-coordinate for a vertical line. If None, no vertical line.
    - y (float | None): Y-coordinate for a horizontal line. If None, no horizontal line.
    - name (str | None): Optional name (currently unused in legend).
    - dash (str): Line dash style (e.g., "solid", "dot", "dash", "longdash"). Default "dot".
    - width (float | None): Line width in px. If None, uses `theme.line_width`.
    - color (str | None): Line color string. Accepts any Plotly-compatible color
      (e.g., "#FF0000", "red", "rgb(255,0,0)"). If None, theme/default color is used.

    Styling and precedence:
    - Base style: `{dash, width or theme.line_width}`.
    - If `color` is provided on the overlay, it is included.
    - Plot-level overrides passed via `style['line']` take precedence over all
      overlay attributes (including `color`).

    Subplots:
    - `row` and `col` route the line to the correct subplot created with
      `plotly.subplots.make_subplots`.

    Examples:
    >>> # Vertical reference line at x=5 with a hex color
    >>> RefLine(x=5.0, color="#FF5733")
    >>>
    >>> # Override color/width at plot-time (override wins over overlay settings)
    >>> fig = make_subplots(rows=1, cols=1)
    >>> RefLine(x=5.0, color="#FF5733").add_to(fig, row=1, col=1, theme=theme,
    ...     line={"color": "blue", "width": 3})
    >>>
    >>> # Draw both vertical and horizontal lines (crosshair)
    >>> RefLine(x=3.0, y=0.8, dash="dash")
    """

    x: float | None = None
    y: float | None = None
    name: str | None = None
    dash: str = "dot"
    width: float | None = None
    color: str | None = None

    def add_to(self, fig: go.Figure, *, row: int, col: int, theme, **style):
        """Add reference lines to the specified subplot.

        Styling resolution order:
        1) Start with base `{dash, width or theme.line_width}`
        2) Include `color` from overlay if provided
        3) Override with `style['line']` if present

        Behavior:
        - If `x` is set, draws `add_vline(x=...)` in the given (row, col).
        - If `y` is set, draws `add_hline(y=...)` in the given (row, col).
        - If both are set, draws a crosshair.

        Returns:
        - None

        Notes:
        - Invalid `row`/`col` values or missing subplot grids will raise Plotly errors.
        """
        line_config = {
            "width": self.width or theme.line_width,
            "dash": self.dash,
            **style.get("line", {}),
        }
        if self.color is not None:
            line_config["color"] = self.color
        if self.x is not None:
            fig.add_vline(x=self.x, row=row, col=col, line=line_config)
        if self.y is not None:
            fig.add_hline(y=self.y, row=row, col=col, line=line_config)


@dataclass
class ScatterOverlay(Overlay):
    """Add scatter points as an overlay to plots.

    ScatterOverlay adds individual data points to a plot as markers without connecting
    lines. This is useful for highlighting specific points of interest, adding
    additional measurement data, or overlaying computed values on top of existing plots.

    Unlike the main plot data, scatter overlays are explicitly positioned and can have
    custom styling independent of the theme.

    Attributes:
        x (np.ndarray): Array of x-coordinates for the scatter points.
        y (np.ndarray): Array of y-coordinates for the scatter points. Must have the
            same length as x.
        name (str | None): Name for the scatter points in the legend. If None, the
            scatter points will not appear in the legend.
        marker_size (float | None): Size of the marker points in pixels. If None,
            uses theme.marker_size.
        marker_symbol (str | None): Symbol/shape for the markers. Common options include
            "circle", "square", "diamond", "cross", "x", "triangle-up", "triangle-down",
            "star", "hexagon", etc. If None, uses Plotly's default (circle). Can be
            overridden by passing {"marker": {"symbol": "..."}} in style overrides.

    Examples:
        Basic scatter overlay:

        >>> # Highlight specific measurement points
        >>> x_points = np.array([1.5, 2.3, 4.1])
        >>> y_points = np.array([0.5, 0.8, 0.3])
        >>> ScatterOverlay(x=x_points, y=y_points, name="Key Points")

        Mark optimal values from analysis:

        >>> # Mark the optimal point found by optimization
        >>> optimal_x = np.array([optimal_amplitude])
        >>> optimal_y = np.array([optimal_response])
        >>> ScatterOverlay(
        ...     x=optimal_x,
        ...     y=optimal_y,
        ...     name="Optimal Point",
        ...     marker_size=12,
        ...     marker_symbol="star"
        ... )

        Usage in QualibrationFigure.plot:

        >>> def create_overlays(qubit_name, qubit_data):
        ...     # Extract key measurement points
        ...     key_points_x, key_points_y = extract_key_points(qubit_data)
        ...
        ...     return [
        ...         ScatterOverlay(
        ...             x=key_points_x,
        ...             y=key_points_y,
        ...             name="Measurements",
        ...             marker_size=8,
        ...             marker_symbol="diamond"
        ...         )
        ...     ]
        >>>
        >>> fig = QualibrationFigure.plot(
        ...     dataset,
        ...     x='frequency',
        ...     data_var='response',
        ...     overlays=create_overlays
        ... )

    Notes:
        - Scatter points are drawn with mode="markers" (no connecting lines)
        - Additional marker styling can be passed via the `**style` parameter in
          `add_to()` using a "marker" dict (e.g., {"marker": {"color": "red", "symbol": "x"}})
        - Style overrides take precedence over class attributes (including marker_symbol)
        - If you need lines connecting points, use LineOverlay instead
        - For single reference points, consider using RefLine with both x and y set

    See Also:
        LineOverlay : For overlays with connected lines
        RefLine : For reference lines spanning the plot
        FitOverlay : For fitted curve overlays
    """

    x: np.ndarray
    y: np.ndarray
    name: str | None = None
    marker_size: float | None = None
    marker_symbol: str | None = None

    def add_to(self, fig: go.Figure, *, row: int, col: int, theme, **style):
<<<<<<< HEAD
        marker_style = {"size": self.marker_size or theme.marker_size, **style.get("marker", {})}
        if "color" in style:
            marker_style["color"] = style["color"]
            
=======
        marker_config = {
            "size": self.marker_size or theme.marker_size,
        }
        if self.marker_symbol is not None:
            marker_config["symbol"] = self.marker_symbol

        # Apply style overrides on top (allowing them to override marker_symbol)
        marker_config.update(style.get("marker", {}))

>>>>>>> 814fb5ff
        fig.add_trace(
            go.Scatter(
                x=self.x,
                y=self.y,
                name=self.name,
                mode="markers",
<<<<<<< HEAD
                marker=marker_style,
=======
                marker=marker_config,
>>>>>>> 814fb5ff
            ),
            row=row,
            col=col,
        )


@dataclass
class TextBoxOverlay(Overlay):
    text: str
    anchor: str = "top right"

    def add_to(self, fig: go.Figure, *, row: int, col: int, theme, **style):
        x = 1.0 if "right" in self.anchor else 0.0
        y = 1.0 if "top" in self.anchor else 0.0
        fig.add_annotation(
            text=self.text,
            x=x,
            y=y,
            xref="paper",
            yref="paper",
            showarrow=False,
            xanchor="right" if "right" in self.anchor else "left",
            yanchor="top" if "top" in self.anchor else "bottom",
            row=row,
            col=col,
        )


@dataclass
class FitOverlay(Overlay):
    """Add fitted curve overlays to 1D plots with optional parameter display.

    FitOverlay is designed to visualize fitted models alongside raw data in 1D plots.
    It draws the fitted curve as a line trace and optionally displays fit parameters
    as a text box. This overlay is commonly used in calibration plots to show the
    results of curve fitting (e.g., oscillations, exponential decays, resonances).

    The overlay can provide fit data for residual calculations. If `y_fit` is provided,
    the QualibrationFigure will automatically use it to compute residuals when
    `residuals=True` is set.

    Attributes:
        y_fit (np.ndarray | None): Array of fitted y-values corresponding to the x-axis
            of the plot. If None, no fit line is drawn. This should have the same length
            as the x-axis data.
        params (Mapping[str, Any] | None): Dictionary of fit parameters (e.g., amplitude,
            frequency, phase). If both params and formatter are provided, a text box with
            formatted parameters will be added to the plot. If None, no text is displayed.
        formatter (Callable[[Mapping[str, Any]], str] | None): Function that takes the
            params dictionary and returns a formatted string for display. Only used if
            params is also provided. The function should return a string suitable for
            display in a plot annotation.
        name (str): Name for the fit line in the legend. Default is "fit".
        dash (str): Line dash style. Options include "solid", "dot", "dash", "longdash",
            "dashdot", "longdashdot". Default is "dash".
        width (float | None): Line width in pixels. If None, uses theme.line_width.

    Examples:
        Basic fit overlay without parameters:

        >>> # Compute fitted curve from your fitting function
        >>> fitted_curve = calculate_fit_curve(**parameters)
        >>> FitOverlay(y_fit=fitted_curve, name="Fit")

        Fit overlay with parameter display:

        >>> def format_params(p):
        ...     return f"A = {p['amplitude']:.3f}\\nf = {p['frequency']:.3f} MHz"
        >>>
        >>> fit_params = {'amplitude': 0.523, 'frequency': 5.234}
        >>> fitted_curve = calculate_fit_curve(**fit_params)
        >>> FitOverlay(
        ...     y_fit=fitted_curve,
        ...     params=fit_params,
        ...     formatter=format_params,
        ...     name="Oscillation Fit"
        ... )

        Custom styling:

        >>> fitted_curve = calculate_fit_curve(**parameters)
        >>> FitOverlay(
        ...     y_fit=fitted_curve,
        ...     name="Model",
        ...     dash="solid",
        ...     width=2.0
        ... )

        Usage in QualibrationFigure.plot:

        >>> def create_fit_overlay(qubit_name, qubit_data):
        ...     # Extract fit parameters from your fit dataset
        ...     fit_params = extract_fit_parameters(qubit_name)
        ...
        ...     # Compute fitted curve using your fitting function
        ...     fitted_curve = calculate_fit_curve(**fit_params)
        ...
        ...     return [FitOverlay(y_fit=fitted_curve, name="Fit")]
        >>>
        >>> fig = QualibrationFigure.plot(
        ...     dataset,
        ...     x='amp_prefactor',
        ...     data_var='I',
        ...     overlays=create_fit_overlay
        ... )

    Notes:
        - The x-values for the fit are provided by the plotting system via the `x`
          parameter in `add_to()`, not stored in the overlay itself
        - If both `params` and `formatter` are provided, a TextBoxOverlay is automatically
          created and positioned in the top-right corner of the subplot
        - The fit line is drawn as a continuous line (mode="lines") to distinguish it
          from raw data points
        - When used with `residuals=True` in QualibrationFigure.plot, the `y_fit` data
          is used to compute residuals as (data - fit)

    See Also:
        LineOverlay : For arbitrary line overlays without fit semantics
        TextBoxOverlay : For standalone text annotations
        QualibrationFigure.plot : Main plotting function that uses overlays
    """

    y_fit: np.ndarray | None = None
    params: Mapping[str, Any] | None = None
    formatter: Callable[[Mapping[str, Any]], str] | None = None
    name: str = "fit"
    dash: str = "dash"
    width: float | None = None

    def add_to(self, fig: go.Figure, *, row: int, col: int, theme, x=None, **style):
        if self.y_fit is not None and x is not None:
            line_style = {"dash": self.dash, "width": self.width or theme.line_width, **style.get("line", {})}
            if "color" in style:
                line_style["color"] = style["color"]
                
            fig.add_trace(
                go.Scatter(
                    x=x,
                    y=self.y_fit,
                    name=self.name,
                    mode="lines",
<<<<<<< HEAD
                    line=line_style,
=======
                    line={
                        "dash": self.dash,
                        "width": self.width or theme.line_width,
                        **style.get("line", {}),
                    },
>>>>>>> 814fb5ff
                ),
                row=row,
                col=col,
            )
        if self.params is not None and self.formatter is not None:
            text = self.formatter(self.params)
            TextBoxOverlay(text=text).add_to(fig, row=row, col=col, theme=theme)<|MERGE_RESOLUTION|>--- conflicted
+++ resolved
@@ -193,12 +193,6 @@
     show_legend: bool = True
 
     def add_to(self, fig: go.Figure, *, row: int, col: int, theme, **style):
-<<<<<<< HEAD
-        line_style = {"dash": self.dash, "width": self.width or theme.line_width, **style.get("line", {})}
-        if "color" in style:
-            line_style["color"] = style["color"]
-            
-=======
         line_cfg = {
             "dash": self.dash,
             "width": self.width or theme.line_width,
@@ -207,22 +201,15 @@
         # Allow a direct color override via style or class-level line dict
         if "color" in style:
             line_cfg["color"] = style["color"]
-
->>>>>>> 814fb5ff
         fig.add_trace(
             go.Scatter(
                 x=self.x,
                 y=self.y,
                 name=self.name,
                 mode="lines",
-<<<<<<< HEAD
-                line=line_style,
-                showlegend=self.show_legend,
-=======
                 line=line_cfg,
                 legendgroup=style.get("legendgroup"),
                 showlegend=style.get("showlegend", self.show_legend),
->>>>>>> 814fb5ff
             ),
             row=row,
             col=col,
@@ -398,12 +385,6 @@
     marker_symbol: str | None = None
 
     def add_to(self, fig: go.Figure, *, row: int, col: int, theme, **style):
-<<<<<<< HEAD
-        marker_style = {"size": self.marker_size or theme.marker_size, **style.get("marker", {})}
-        if "color" in style:
-            marker_style["color"] = style["color"]
-            
-=======
         marker_config = {
             "size": self.marker_size or theme.marker_size,
         }
@@ -413,18 +394,13 @@
         # Apply style overrides on top (allowing them to override marker_symbol)
         marker_config.update(style.get("marker", {}))
 
->>>>>>> 814fb5ff
         fig.add_trace(
             go.Scatter(
                 x=self.x,
                 y=self.y,
                 name=self.name,
                 mode="markers",
-<<<<<<< HEAD
-                marker=marker_style,
-=======
                 marker=marker_config,
->>>>>>> 814fb5ff
             ),
             row=row,
             col=col,
@@ -556,25 +532,24 @@
 
     def add_to(self, fig: go.Figure, *, row: int, col: int, theme, x=None, **style):
         if self.y_fit is not None and x is not None:
-            line_style = {"dash": self.dash, "width": self.width or theme.line_width, **style.get("line", {})}
+            line_cfg = {
+                "dash": self.dash,
+                "width": self.width or theme.line_width,
+                **style.get("line", {}),
+            }
+            # Allow a direct color override via style
             if "color" in style:
-                line_style["color"] = style["color"]
-                
+                line_cfg["color"] = style["color"]
+            
             fig.add_trace(
                 go.Scatter(
                     x=x,
                     y=self.y_fit,
                     name=self.name,
                     mode="lines",
-<<<<<<< HEAD
-                    line=line_style,
-=======
-                    line={
-                        "dash": self.dash,
-                        "width": self.width or theme.line_width,
-                        **style.get("line", {}),
-                    },
->>>>>>> 814fb5ff
+                    line=line_cfg,
+                    legendgroup=style.get("legendgroup"),
+                    showlegend=style.get("showlegend", True),
                 ),
                 row=row,
                 col=col,
