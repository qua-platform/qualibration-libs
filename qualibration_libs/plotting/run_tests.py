--- conflicted
+++ resolved
@@ -44,11 +44,7 @@
             print("[OK] All tests passed!")
             return True
         else:
-<<<<<<< HEAD
-            print("[FAIL] Some tests failed!")
-=======
             print("[ERROR] Some tests failed!")
->>>>>>> 3e98015a
             return False
             
     except Exception as e:
@@ -70,11 +66,8 @@
     demos = [
         "basic_plots.py",
         "advanced_plots.py",
-<<<<<<< HEAD
-        "residuals_demo.py"
-=======
+        "residuals_demo.py",
         "qubit_grid_demo.py"
->>>>>>> 3e98015a
     ]
     
     success_count = 0
@@ -92,24 +85,14 @@
                     print(f"[OK] {demo} completed successfully")
                     success_count += 1
                 else:
-<<<<<<< HEAD
-                    print(f"[FAIL] {demo} failed with exit code {result.returncode}")
-=======
                     print(f"[ERROR] {demo} failed with exit code {result.returncode}")
->>>>>>> 3e98015a
                     if result.stderr:
                         print("Error output:")
                         print(result.stderr)
             except subprocess.TimeoutExpired:
-<<<<<<< HEAD
-                print(f"[FAIL] {demo} timed out")
-            except Exception as e:
-                print(f"[FAIL] {demo} failed with error: {e}")
-=======
                 print(f"[ERROR] {demo} timed out")
             except Exception as e:
                 print(f"[ERROR] {demo} failed with error: {e}")
->>>>>>> 3e98015a
         else:
             print(f"Demo file not found: {demo_path}")
     
@@ -132,23 +115,14 @@
     print("\n" + "=" * 60)
     print("SUMMARY")
     print("=" * 60)
-<<<<<<< HEAD
-    print(f"Unit Tests: {'[OK] PASSED' if test_success else '[FAIL] FAILED'}")
-    print(f"Demos: {'[OK] PASSED' if demo_success else '[FAIL] FAILED'}")
-=======
     print(f"Unit Tests: {'[OK] PASSED' if test_success else '[ERROR] FAILED'}")
     print(f"Demos: {'[OK] PASSED' if demo_success else '[ERROR] FAILED'}")
->>>>>>> 3e98015a
     
     if test_success and demo_success:
         print("\n[SUCCESS] All tests and demos completed successfully!")
         return 0
     else:
-<<<<<<< HEAD
-        print("\n[FAIL] Some tests or demos failed!")
-=======
         print("\n[ERROR] Some tests or demos failed!")
->>>>>>> 3e98015a
         return 1
 
 
